package xmlquery

import (
	"encoding/xml"
	"html"
	"reflect"
	"strings"
	"testing"
)

func findRoot(n *Node) *Node {
	if n == nil {
		return nil
	}
	for ; n.Parent != nil; n = n.Parent {
	}
	return n
}

func findNode(root *Node, name string) *Node {
	node := root.FirstChild
	for {
		if node == nil || node.Data == name {
			break
		}
		node = node.NextSibling
	}
	return node
}

func childNodes(root *Node, name string) []*Node {
	var list []*Node
	node := root.FirstChild
	for {
		if node == nil {
			break
		}
		if node.Data == name {
			list = append(list, node)
		}
		node = node.NextSibling
	}
	return list
}

func testNode(t *testing.T, n *Node, expected string) {
	if n.Data != expected {
		t.Fatalf("expected node name is %s,but got %s", expected, n.Data)
	}
}

func testAttr(t *testing.T, n *Node, name, expected string) {
	for _, attr := range n.Attr {
		if attr.Name.Local == name && attr.Value == expected {
			return
		}
	}
	t.Fatalf("not found attribute %s in the node %s", name, n.Data)
}

func testValue(t *testing.T, val, expected interface{}) {
	if val == expected {
		return
	}
	if reflect.DeepEqual(val, expected) {
		return
	}
	t.Fatalf("expected value is %+v, but got %+v", expected, val)
}

func testTrue(t *testing.T, v bool) {
	if v {
		return
	}
	t.Fatal("expected value is true, but got false")
}

// Given a *Node, verify that all the pointers (parent, first child, next sibling, etc.) of
// - the node itself,
// - all its child nodes, and
// - pointers along the silbling chain
// are valid.
func verifyNodePointers(t *testing.T, n *Node) {
	if n == nil {
		return
	}
	if n.FirstChild != nil {
		testValue(t, n, n.FirstChild.Parent)
	}
	if n.LastChild != nil {
		testValue(t, n, n.LastChild.Parent)
	}

	verifyNodePointers(t, n.FirstChild)
	// There is no need to call verifyNodePointers(t, n.LastChild)
	// because verifyNodePointers(t, n.FirstChild) will traverse all its
	// siblings to the end, and if the last one isn't n.LastChild then it will fail.

	parent := n.Parent // parent could be nil if n is the root of a tree.

	// Verify the PrevSibling chain
	cur, prev := n, n.PrevSibling
	for ; prev != nil; cur, prev = prev, prev.PrevSibling {
		testValue(t, prev.Parent, parent)
		testValue(t, prev.NextSibling, cur)
	}
	testTrue(t, cur.PrevSibling == nil)
	testTrue(t, parent == nil || parent.FirstChild == cur)

	// Verify the NextSibling chain
	cur, next := n, n.NextSibling
	for ; next != nil; cur, next = next, next.NextSibling {
		testValue(t, next.Parent, parent)
		testValue(t, next.PrevSibling, cur)
	}
	testTrue(t, cur.NextSibling == nil)
	testTrue(t, parent == nil || parent.LastChild == cur)
}

func TestAddAttr(t *testing.T) {
	for _, test := range []struct {
		name     string
		n        *Node
		key      string
		val      string
		expected string
	}{
		{
			name:     "node has no existing attr",
			n:        &Node{Type: AttributeNode},
			key:      "ns:k1",
			val:      "v1",
			expected: `< ns:k1="v1"></>`,
		},
		{
			name:     "node has existing attrs",
			n:        &Node{Type: AttributeNode, Attr: []Attr{{Name: xml.Name{Local: "k1"}, Value: "v1"}}},
			key:      "k2",
			val:      "v2",
			expected: `< k1="v1" k2="v2"></>`,
		},
	} {
		t.Run(test.name, func(t *testing.T) {
			AddAttr(test.n, test.key, test.val)
			testValue(t, test.n.OutputXML(true), test.expected)
		})
	}
}

func TestSetAttr(t *testing.T) {
	for _, test := range []struct {
		name     string
		n        *Node
		key      string
		val      string
		expected string
	}{
		{
			name:     "node has no existing attr",
			n:        &Node{Type: AttributeNode},
			key:      "ns:k1",
			val:      "v1",
			expected: `< ns:k1="v1"></>`,
		},
		{
			name:     "node has an existing attr, overwriting",
			n:        &Node{Type: AttributeNode, Attr: []Attr{{Name: xml.Name{Space: "ns", Local: "k1"}, Value: "v1"}}},
			key:      "ns:k1",
			val:      "v2",
			expected: `< ns:k1="v2"></>`,
		},
		{
			name:     "node has no existing attr, no ns",
			n:        &Node{Type: AttributeNode},
			key:      "k1",
			val:      "v1",
			expected: `< k1="v1"></>`,
		},
		{
			name:     "node has an existing attr, no ns, overwriting",
			n:        &Node{Type: AttributeNode, Attr: []Attr{{Name: xml.Name{Local: "k1"}, Value: "v1"}}},
			key:      "k1",
			val:      "v2",
			expected: `< k1="v2"></>`,
		},
	} {

		t.Run(test.name, func(t *testing.T) {
			test.n.SetAttr(test.key, test.val)
			testValue(t, test.n.OutputXML(true), test.expected)
		})
	}
}

func TestRemoveAttr(t *testing.T) {
	for _, test := range []struct {
		name     string
		n        *Node
		key      string
		expected string
	}{
		{
			name:     "node has no existing attr",
			n:        &Node{Type: AttributeNode},
			key:      "ns:k1",
			expected: `<></>`,
		},
		{
			name:     "node has an existing attr, overwriting",
			n:        &Node{Type: AttributeNode, Attr: []Attr{{Name: xml.Name{Space: "ns", Local: "k1"}, Value: "v1"}}},
			key:      "ns:k1",
			expected: `<></>`,
		},
		{
			name:     "node has no existing attr, no ns",
			n:        &Node{Type: AttributeNode},
			key:      "k1",
			expected: `<></>`,
		},
		{
			name:     "node has an existing attr, no ns, overwriting",
			n:        &Node{Type: AttributeNode, Attr: []Attr{{Name: xml.Name{Local: "k1"}, Value: "v1"}}},
			key:      "k1",
			expected: `<></>`,
		},
	} {

		t.Run(test.name, func(t *testing.T) {
			test.n.RemoveAttr(test.key)
			testValue(t, test.n.OutputXML(true), test.expected)
		})
	}
}

func TestRemoveFromTree(t *testing.T) {
	xml := `<?procinst?>
		<!--comment-->
		<aaa><bbb/>
			<ddd><eee><fff/></eee></ddd>
		<ggg/></aaa>`
	parseXML := func() *Node {
		doc, err := Parse(strings.NewReader(xml))
		testTrue(t, err == nil)
		return doc
	}

	t.Run("remove an elem node that is the only child of its parent", func(t *testing.T) {
		doc := parseXML()
		n := FindOne(doc, "//aaa/ddd/eee")
		testTrue(t, n != nil)
		RemoveFromTree(n)
		verifyNodePointers(t, doc)
		testValue(t, doc.OutputXML(false),
			`<?procinst?><!--comment--><aaa><bbb></bbb><ddd></ddd><ggg></ggg></aaa>`)
	})

	t.Run("remove an elem node that is the first but not the last child of its parent", func(t *testing.T) {
		doc := parseXML()
		n := FindOne(doc, "//aaa/bbb")
		testTrue(t, n != nil)
		RemoveFromTree(n)
		verifyNodePointers(t, doc)
		testValue(t, doc.OutputXML(false),
			`<?procinst?><!--comment--><aaa><ddd><eee><fff></fff></eee></ddd><ggg></ggg></aaa>`)
	})

	t.Run("remove an elem node that is neither the first nor  the last child of its parent", func(t *testing.T) {
		doc := parseXML()
		n := FindOne(doc, "//aaa/ddd")
		testTrue(t, n != nil)
		RemoveFromTree(n)
		verifyNodePointers(t, doc)
		testValue(t, doc.OutputXML(false),
			`<?procinst?><!--comment--><aaa><bbb></bbb><ggg></ggg></aaa>`)
	})

	t.Run("remove an elem node that is the last but not the first child of its parent", func(t *testing.T) {
		doc := parseXML()
		n := FindOne(doc, "//aaa/ggg")
		testTrue(t, n != nil)
		RemoveFromTree(n)
		verifyNodePointers(t, doc)
		testValue(t, doc.OutputXML(false),
			`<?procinst?><!--comment--><aaa><bbb></bbb><ddd><eee><fff></fff></eee></ddd></aaa>`)
	})

	t.Run("remove decl node works", func(t *testing.T) {
		doc := parseXML()
		procInst := doc.FirstChild
		testValue(t, procInst.Type, DeclarationNode)
		RemoveFromTree(procInst)
		verifyNodePointers(t, doc)
		testValue(t, doc.OutputXML(false),
			`<!--comment--><aaa><bbb></bbb><ddd><eee><fff></fff></eee></ddd><ggg></ggg></aaa>`)
	})

	t.Run("remove comment node works", func(t *testing.T) {
		doc := parseXML()
		commentNode := doc.FirstChild.NextSibling.NextSibling // First .NextSibling is an empty text node.
		testValue(t, commentNode.Type, CommentNode)
		RemoveFromTree(commentNode)
		verifyNodePointers(t, doc)
		testValue(t, doc.OutputXML(false),
			`<?procinst?><aaa><bbb></bbb><ddd><eee><fff></fff></eee></ddd><ggg></ggg></aaa>`)
	})

	t.Run("remove call on root does nothing", func(t *testing.T) {
		doc := parseXML()
		RemoveFromTree(doc)
		verifyNodePointers(t, doc)
		testValue(t, doc.OutputXML(false),
			`<?procinst?><!--comment--><aaa><bbb></bbb><ddd><eee><fff></fff></eee></ddd><ggg></ggg></aaa>`)
	})
}

func TestSelectElement(t *testing.T) {
	s := `<?xml version="1.0" encoding="UTF-8"?>
    <AAA>
        <BBB id="1"/>
        <CCC id="2">
            <DDD/>
        </CCC>
		<CCC id="3">
            <DDD/>
        </CCC>
     </AAA>`
	root, err := Parse(strings.NewReader(s))
	if err != nil {
		t.Error(err)
	}
	version := root.FirstChild.SelectAttr("version")
	if version != "1.0" {
		t.Fatal("version!=1.0")
	}
	aaa := findNode(root, "AAA")
	var n *Node
	n = aaa.SelectElement("BBB")
	if n == nil {
		t.Fatalf("n is nil")
	}
	n = aaa.SelectElement("CCC")
	if n == nil {
		t.Fatalf("n is nil")
	}

	var ns []*Node
	ns = aaa.SelectElements("CCC")
	if len(ns) != 2 {
		t.Fatalf("len(ns)!=2")
	}
}

func TestEscapeOutputValue(t *testing.T) {
	data := `<AAA>&lt;*&gt;</AAA>`

	root, err := Parse(strings.NewReader(data))
	if err != nil {
		t.Error(err)
	}

	escapedInnerText := root.OutputXML(true)
	if !strings.Contains(escapedInnerText, "&lt;*&gt;") {
		t.Fatal("Inner Text has not been escaped")
	}

}

func TestUnnecessaryEscapeOutputValue(t *testing.T) {
	data := `<?xml version="1.0" encoding="utf-8"?>
	<class_list xml:space="preserve">
		<student>
			<name> Robert </name>
			<grade>A+</grade>

		</student>
	</class_list>`

	root, err := Parse(strings.NewReader(data))
	if err != nil {
		t.Error(err)
	}

	escapedInnerText := root.OutputXML(true)
	if strings.Contains(escapedInnerText, "&#x9") {
		t.Fatal("\\n has been escaped unnecessarily")
	}

	if strings.Contains(escapedInnerText, "&#xA") {
		t.Fatal("\\t has been escaped unnecessarily")
	}

}

func TestHtmlUnescapeStringOriginString(t *testing.T) {
	// has escape html character and \t
	data := `<?xml version="1.0" encoding="utf-8"?>
	<example xml:space="preserve"><word>&amp;#48;		</word></example>`

	root, err := Parse(strings.NewReader(data))
	if err != nil {
		t.Error(err)
	}

	escapedInnerText := root.OutputXML(false)
	unescapeString := html.UnescapeString(escapedInnerText)
	if strings.Contains(unescapeString, "&amp;") {
		t.Fatal("&amp; need unescape")
	}
	if !strings.Contains(escapedInnerText, "&amp;#48;\t\t") {
		t.Fatal("Inner Text should keep plain text")
	}

}

func TestOutputXMLWithNamespacePrefix(t *testing.T) {
	s := `<?xml version="1.0" encoding="UTF-8"?><S:Envelope xmlns:S="http://schemas.xmlsoap.org/soap/envelope/"><S:Body></S:Body></S:Envelope>`
	doc, _ := Parse(strings.NewReader(s))
	if s != doc.OutputXML(false) {
		t.Fatal("xml document missing some characters")
	}
}

func TestQueryWithPrefix(t *testing.T) {
	s := `<?xml version="1.0" encoding="UTF-8"?><S:Envelope xmlns:S="http://schemas.xmlsoap.org/soap/envelope/"><S:Body test="1"><ns2:Fault xmlns:ns2="http://schemas.xmlsoap.org/soap/envelope/" xmlns:ns3="http://www.w3.org/2003/05/soap-envelope"><faultcode>ns2:Client</faultcode><faultstring>This is a client fault</faultstring></ns2:Fault></S:Body></S:Envelope>`
	doc, _ := Parse(strings.NewReader(s))
	n, err := Query(doc, `//S:Envelope/S:Body/ns2:Fault/faultcode`)
	if err != nil {
		t.Fatal(err)
	}
	if n == nil {
		t.Fatalf("should found one but got nil")
	}
	if expected, v := "ns2:Client", n.InnerText(); expected != v {
		t.Fatalf("expected %s but got %s", expected, v)
	}
}

func TestOutputXMLWithCommentNode(t *testing.T) {
	s := `<?xml version="1.0" encoding="utf-8"?>
	<!-- Students grades are updated bi-monthly -->
	<class_list>
		<student>
			<name>Robert</name>
			<grade>A+</grade>
		</student>
	<!--
		<student>
			<name>Lenard</name>
			<grade>A-</grade>
		</student>
	-->
	</class_list>`
	doc, _ := Parse(strings.NewReader(s))
	t.Log(doc.OutputXML(true))
	if e, g := "<!-- Students grades are updated bi-monthly -->", doc.OutputXML(true); !strings.Contains(g, e) {
		t.Fatal("missing some comment-node.")
	}
	n := FindOne(doc, "//class_list")
	t.Log(n.OutputXML(false))
	if e, g := "<name>Lenard</name>", n.OutputXML(false); !strings.Contains(g, e) {
		t.Fatal("missing some comment-node")
	}
}

func TestOutputXMLWithSpaceParent(t *testing.T) {
	s := `<?xml version="1.0" encoding="utf-8"?>
	<class_list>
		<student xml:space="preserve">
			<name> Robert </name>
			<grade>A+</grade>
		</student>
	</class_list>`
	doc, _ := Parse(strings.NewReader(s))
	t.Log(doc.OutputXML(true))

	expected := "<name> Robert </name>"
	if g := doc.OutputXML(true); !strings.Contains(g, expected) {
		t.Errorf(`expected "%s", obtained "%s"`, expected, g)
	}

	n := FindOne(doc, "/class_list/student")
	output := html.UnescapeString(n.OutputXML(false))
	expected = "\n\t\t\t<name> Robert </name>\n\t\t\t<grade>A+</grade>\n\t\t"
	if !(output == expected) {
		t.Errorf(`expected "%s", obtained "%s"`, expected, output)
	}
	t.Log(n.OutputXML(false))
}

func TestOutputXMLWithSpaceDirect(t *testing.T) {
	s := `<?xml version="1.0" encoding="utf-8"?>
	<class_list>
		<student>
			<name xml:space="preserve"> Robert </name>
			<grade>A+</grade>
		</student>
	</class_list>`
	doc, _ := Parse(strings.NewReader(s))
	t.Log(doc.OutputXML(true))

	n := FindOne(doc, "/class_list/student/name")
	expected := `<name xml:space="preserve"> Robert </name>`
	if g := doc.OutputXML(false); !strings.Contains(g, expected) {
		t.Errorf(`expected "%s", obtained "%s"`, expected, g)
	}

	output := html.UnescapeString(doc.OutputXML(true))
	if strings.Contains(output, "\n") {
		t.Errorf("the outputted xml contains newlines")
	}
	t.Log(n.OutputXML(false))
}

func TestOutputXMLWithSpaceOverwrittenToPreserve(t *testing.T) {
	s := `<?xml version="1.0" encoding="utf-8"?>
	<class_list>
		<student xml:space="default">
			<name xml:space="preserve"> Robert </name>
			<grade>A+</grade>
		</student>
	</class_list>`
	doc, _ := Parse(strings.NewReader(s))
	t.Log(doc.OutputXML(true))

	n := FindOne(doc, "/class_list/student")
	expected := `<name xml:space="preserve"> Robert </name>`
	if g := n.OutputXML(false); !strings.Contains(g, expected) {
		t.Errorf(`expected "%s", obtained "%s"`, expected, g)
	}

	output := html.UnescapeString(doc.OutputXML(true))
	if strings.Contains(output, "\n") {
		t.Errorf("the outputted xml contains newlines")
	}
	t.Log(n.OutputXML(false))
}

func TestOutputXMLWithSpaceOverwrittenToDefault(t *testing.T) {
	s := `<?xml version="1.0" encoding="utf-8"?>
	<class_list>
		<student xml:space="preserve">
			<name xml:space="default"> Robert </name>
			<grade>A+</grade>
		</student>
	</class_list>`
	doc, _ := Parse(strings.NewReader(s))
	t.Log(doc.OutputXML(true))

	expected := `<name xml:space="default">Robert</name>`
	if g := doc.OutputXML(false); !strings.Contains(g, expected) {
		t.Errorf(`expected "%s", obtained "%s"`, expected, g)
	}

	n := FindOne(doc, "/class_list/student")
	output := html.UnescapeString(n.OutputXML(false))
	expected = "\n\t\t\t<name xml:space=\"default\">Robert</name>\n\t\t\t<grade>A+</grade>\n\t\t"
	if !(output == expected) {
		t.Errorf(`expected "%s", obtained "%s"`, expected, output)
	}
	t.Log(n.OutputXML(false))
}

func TestOutputXMLWithXMLInCDATA(t *testing.T) {
	s := `<?xml version="1.0" encoding="utf-8"?><node><![CDATA[<greeting>Hello, world!</greeting>]]></node>`
	doc, _ := Parse(strings.NewReader(s))
	t.Log(doc.OutputXML(false))
	if doc.OutputXML(false) != s {
		t.Errorf("the outputted xml escaped CDATA section")
	}
}

<<<<<<< HEAD
func TestOutputXMLWithDefaultOptions(t *testing.T) {
	s := `<?xml version="1.0" encoding="utf-8"?><node><empty></empty></node>`
	expected := `<?xml version="1.0" encoding="utf-8"?><node><empty></empty></node>`

	doc, _ := Parse(strings.NewReader(s))
	result := doc.OutputXMLWithOptions()
	t.Log(result)
	if result != expected {
		t.Errorf("output was not expected. expected %v but got %v", expected, result)
	}
}

func TestOutputXMLWithOptions(t *testing.T) {
	s := `<?xml version="1.0" encoding="utf-8"?><node><empty></empty></node>`
	expected := `<?xml version="1.0" encoding="utf-8"?><node><empty/></node>`

	doc, _ := Parse(strings.NewReader(s))
	result := doc.OutputXMLWithOptions(WithEmptyTagSupport())
	t.Log(result)
	if result != expected {
		t.Errorf("output was not expected. expected %v but got %v", expected, result)
	}
}

func TestOutputXMLWithPreserveSpaceOption(t *testing.T) {
	s := `<?xml version="1.0" encoding="utf-8"?>
	<class_list>
		<student>
			<name> Robert </name>
=======
func TestNodeLevel(t *testing.T) {
	s := `<?xml version="1.0" encoding="utf-8"?>
	<class_list>
		<student>
			<name xml:space="preserve"> Robert </name>
>>>>>>> 86d9157a
			<grade>A+</grade>
		</student>
	</class_list>`
	doc, _ := Parse(strings.NewReader(s))
<<<<<<< HEAD
	resultWithSpace := doc.OutputXMLWithOptions(WithPreserveSpace())
	resultWithoutSpace := doc.OutputXMLWithOptions()
	if !strings.Contains(resultWithSpace, "> Robert <") {
		t.Errorf("output was not expected. expected %v but got %v", " Robert ", resultWithSpace)
	}
	if !strings.Contains(resultWithoutSpace, ">Robert<") {
		t.Errorf("output was not expected. expected %v but got %v", " Robert ", resultWithoutSpace)
	}
=======
	if doc.Level() != 0 {
		t.Errorf(`expected "%d", obtained "%d"`, 0, doc.Level())
	}
	n := FindOne(doc, "/class_list")
	if n.Level() != 1 {
		t.Errorf(`expected "%d", obtained "%d"`, 1, n.Level())
	}
	n = FindOne(doc, "/class_list/student/name")
	if n.Level() != 3 {
		t.Errorf(`expected "%d", obtained "%d"`, 3, n.Level())
	}

>>>>>>> 86d9157a
}<|MERGE_RESOLUTION|>--- conflicted
+++ resolved
@@ -569,7 +569,6 @@
 	}
 }
 
-<<<<<<< HEAD
 func TestOutputXMLWithDefaultOptions(t *testing.T) {
 	s := `<?xml version="1.0" encoding="utf-8"?><node><empty></empty></node>`
 	expected := `<?xml version="1.0" encoding="utf-8"?><node><empty></empty></node>`
@@ -599,27 +598,29 @@
 	<class_list>
 		<student>
 			<name> Robert </name>
-=======
+			<grade>A+</grade>
+		</student>
+	</class_list>`
+	doc, _ := Parse(strings.NewReader(s))
+	resultWithSpace := doc.OutputXMLWithOptions(WithPreserveSpace())
+	resultWithoutSpace := doc.OutputXMLWithOptions()
+	if !strings.Contains(resultWithSpace, "> Robert <") {
+		t.Errorf("output was not expected. expected %v but got %v", " Robert ", resultWithSpace)
+	}
+	if !strings.Contains(resultWithoutSpace, ">Robert<") {
+		t.Errorf("output was not expected. expected %v but got %v", " Robert ", resultWithoutSpace)
+	}
+}
+
 func TestNodeLevel(t *testing.T) {
 	s := `<?xml version="1.0" encoding="utf-8"?>
 	<class_list>
 		<student>
 			<name xml:space="preserve"> Robert </name>
->>>>>>> 86d9157a
-			<grade>A+</grade>
-		</student>
-	</class_list>`
-	doc, _ := Parse(strings.NewReader(s))
-<<<<<<< HEAD
-	resultWithSpace := doc.OutputXMLWithOptions(WithPreserveSpace())
-	resultWithoutSpace := doc.OutputXMLWithOptions()
-	if !strings.Contains(resultWithSpace, "> Robert <") {
-		t.Errorf("output was not expected. expected %v but got %v", " Robert ", resultWithSpace)
-	}
-	if !strings.Contains(resultWithoutSpace, ">Robert<") {
-		t.Errorf("output was not expected. expected %v but got %v", " Robert ", resultWithoutSpace)
-	}
-=======
+			<grade>A+</grade>
+		</student>
+	</class_list>`
+	doc, _ := Parse(strings.NewReader(s))
 	if doc.Level() != 0 {
 		t.Errorf(`expected "%d", obtained "%d"`, 0, doc.Level())
 	}
@@ -632,5 +633,4 @@
 		t.Errorf(`expected "%d", obtained "%d"`, 3, n.Level())
 	}
 
->>>>>>> 86d9157a
 }